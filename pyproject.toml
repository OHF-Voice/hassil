[build-system]
requires = ["setuptools>=62.3"]
build-backend = "setuptools.build_meta"

[project]
name        = "hassil"
version     = "3.2.0"
license     = {text = "Apache-2.0"}
description = "The Home Assistant Intent Language parser"
readme      = "README.md"
authors     = [
    {name = "The Home Assistant Authors", email = "hello@home-assistant.io"}
]
keywords    = ["home", "assistant", "intent", "recognition"]
classifiers = [
    "Development Status :: 3 - Alpha",
    "Intended Audience :: Developers",
    "Topic :: Text Processing :: Linguistic",
    "License :: OSI Approved :: Apache Software License",
    "Programming Language :: Python :: 3.9",
    "Programming Language :: Python :: 3.10",
    "Programming Language :: Python :: 3.11",
    "Programming Language :: Python :: 3.12",
    "Programming Language :: Python :: 3.13",
]
requires-python = ">=3.9.0"
dependencies = [
    "PyYAML>=6.0,<7",
    "unicode-rbnf>=2.3,<3"
]

[project.optional-dependencies]
dev = [
    "black==24.8.0",
<<<<<<< HEAD
    "flake8==7.3.0",
    "mypy==1.14.0",
=======
    "flake8==7.2.0",
    "mypy==1.18.1",
>>>>>>> aecc89cd
    "pylint==3.2.7",
    "pytest==8.4.2",
    "tox==4.26.0",
    "build==1.2.2",
    "home-assistant-intents==2025.7.30",
]

[project.urls]
"Source Code" = "https://github.com/OHF-Voice/hassil"

[tool.setuptools]
platforms = ["any"]
zip-safe  = true
include-package-data = true

[tool.setuptools.packages.find]
include = ["hassil"]
exclude = ["tests", "tests.*"]

[project.scripts]
hassil = "hassil.__main__:main"<|MERGE_RESOLUTION|>--- conflicted
+++ resolved
@@ -32,13 +32,8 @@
 [project.optional-dependencies]
 dev = [
     "black==24.8.0",
-<<<<<<< HEAD
     "flake8==7.3.0",
-    "mypy==1.14.0",
-=======
-    "flake8==7.2.0",
     "mypy==1.18.1",
->>>>>>> aecc89cd
     "pylint==3.2.7",
     "pytest==8.4.2",
     "tox==4.26.0",
